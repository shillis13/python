--- conflicted
+++ resolved
@@ -1,65 +1,12 @@
-<<<<<<< HEAD
-$schema: "http://json-schema.org/draft-07/schema#"
-title: "Extensions Schema"
-description: "Schema for validating the extensions.yml file"
-=======
 # JSON Schema for validating extensions.yml
 # Defines the structure for file type definitions used by lib_extensions.
 
->>>>>>> 8284b73b
 type: object
 required:
   - file_types
 properties:
   file_types:
     type: object
-<<<<<<< HEAD
-    additionalProperties:
-      $ref: "#/definitions/type_definition"
-  extension_map:
-    type: object
-    patternProperties:
-      "^\\..+":
-        type: string
-  ignore_patterns:
-    type: object
-    additionalProperties:
-      type: object
-      properties:
-        files:
-          type: array
-          items:
-            type: string
-        directories:
-          type: array
-          items:
-            type: string
-        patterns:
-          type: array
-          items:
-            type: string
-      additionalProperties: false
-additionalProperties: false
-definitions:
-  type_definition:
-    type: map
-    mapping:
-      # A type can optionally have an 'extensions' key.
-      "extensions":
-        type: seq # 'seq' means a sequence or list.
-        # Each item in the sequence must be a string starting with a period.
-        sequence:
-          - type: str
-            pattern: /^\./
-      # A type can also have 'sub_types', which allows for nesting.
-      "sub_types":
-        type: map
-        # Each key under 'sub_types' must also conform to the 'type_definition'.
-        # This is what makes the schema recursive.
-        mapping:
-          "=:":
-            include: type_definition
-=======
     patternProperties:
       ".*":
         $ref: "#/definitions/type_definition"
@@ -68,33 +15,21 @@
 
 definitions:
   type_definition:
->>>>>>> 8284b73b
     type: object
     properties:
       extensions:
         type: array
         items:
           type: string
-<<<<<<< HEAD
-          pattern: "^\\."
-=======
           pattern: '^\.'
->>>>>>> 8284b73b
       patterns:
         type: array
         items:
           type: string
       sub_types:
         type: object
-<<<<<<< HEAD
-        additionalProperties:
-          $ref: "#/definitions/type_definition"
-    additionalProperties: false
-
-=======
         patternProperties:
           ".*":
             $ref: "#/definitions/type_definition"
         additionalProperties: false
-    additionalProperties: false
->>>>>>> 8284b73b
+    additionalProperties: false