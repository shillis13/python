#!/usr/bin/env python3
# yaml_validate.py

"""
Validates a YAML data file against a YAML schema file.

This script can be run from the command line or imported as a module.
When imported, it provides the `validate_data` function.
"""

import argparse
import sys
import yaml
from jsonschema import validate, exceptions

<<<<<<< HEAD
"""
Validates a Python data object against a schema object.

Args:
    data_instance (dict or list): The Python object loaded from a YAML/JSON file.
    schema_instance (dict): The Python object representing the validation schema.

Returns:
    tuple[bool, str]: A tuple where the first element indicates whether
        validation succeeded and the second contains an error message when
        validation fails.
=======
"""Validate *data_instance* against *schema_instance*.

The original project exposed a ``validate_data`` helper that returned a
boolean flag and an optional error message instead of raising
``jsonschema`` exceptions directly.  Several modules in this kata expect
that behaviour (for example :mod:`file_utils.lib_extensions`) and the
tests patch the function accordingly.  The previous implementation
wrapped :func:`jsonschema.validate` without any error handling which
caused ``SchemaError`` or ``ValidationError`` exceptions to bubble up and
abort test execution.  This broke callers that were written to handle a
``(bool, message)`` return signature.

To restore the intended API we catch the relevant exceptions and return
``(False, <message>)`` when validation fails.  A successful validation
returns ``(True, "")``.  Callers that only care about the boolean value
can ignore the message while more sophisticated code can report the
details to the user.
>>>>>>> ad2ca0db
"""
def validate_data(data_instance, schema_instance):
    try:
        validate(instance=data_instance, schema=schema_instance)
<<<<<<< HEAD
    except exceptions.ValidationError as e:
        path = " -> ".join(map(str, e.path))
        message = e.message
        if path:
            message += f"\nPath: {path}"
        return False, message
    except exceptions.SchemaError as e:
        return False, f"Schema error: {e.message}"

    return True, ""
=======
        return True, ""
    except exceptions.ValidationError as exc:  # pragma: no cover - thin wrapper
        return False, exc.message
    except exceptions.SchemaError as exc:      # pragma: no cover - thin wrapper
        return False, exc.message
>>>>>>> ad2ca0db


"""
Main function for command-line execution.
Parses arguments, loads files, and calls the validation logic.
"""
def main():
    parser = argparse.ArgumentParser(description="Validate a YAML file against a schema.")
    parser.add_argument("data_file", help="Path to the YAML data file to validate.")
    parser.add_argument("schema_file", help="Path to the YAML schema file.")
    args = parser.parse_args()

    try:
        with open(args.data_file, 'r', encoding='utf-8') as f:
            data_instance = yaml.safe_load(f)

        with open(args.schema_file, 'r', encoding='utf-8') as f:
            schema_instance = yaml.safe_load(f)

    except FileNotFoundError as e:
        print(f"Error: File not found - {e.filename}", file=sys.stderr)
        sys.exit(1)
    except yaml.YAMLError as e:
        print(f"Error: Could not parse YAML file - {e}", file=sys.stderr)
        sys.exit(1)

    is_valid, message = validate_data(data_instance=data_instance, schema_instance=schema_instance)
    if is_valid:
        print(f"✅ Validation successful: '{args.data_file}' adheres to the schema in '{args.schema_file}'.")
    else:
        print(f"❌ VALIDATION FAILED for '{args.data_file}':", file=sys.stderr)
        print(f"Error: {message}", file=sys.stderr)
        sys.exit(1)


if __name__ == "__main__":
    main()

<|MERGE_RESOLUTION|>--- conflicted
+++ resolved
@@ -13,19 +13,7 @@
 import yaml
 from jsonschema import validate, exceptions
 
-<<<<<<< HEAD
-"""
-Validates a Python data object against a schema object.
 
-Args:
-    data_instance (dict or list): The Python object loaded from a YAML/JSON file.
-    schema_instance (dict): The Python object representing the validation schema.
-
-Returns:
-    tuple[bool, str]: A tuple where the first element indicates whether
-        validation succeeded and the second contains an error message when
-        validation fails.
-=======
 """Validate *data_instance* against *schema_instance*.
 
 The original project exposed a ``validate_data`` helper that returned a
@@ -43,29 +31,15 @@
 returns ``(True, "")``.  Callers that only care about the boolean value
 can ignore the message while more sophisticated code can report the
 details to the user.
->>>>>>> ad2ca0db
 """
 def validate_data(data_instance, schema_instance):
     try:
         validate(instance=data_instance, schema=schema_instance)
-<<<<<<< HEAD
-    except exceptions.ValidationError as e:
-        path = " -> ".join(map(str, e.path))
-        message = e.message
-        if path:
-            message += f"\nPath: {path}"
-        return False, message
-    except exceptions.SchemaError as e:
-        return False, f"Schema error: {e.message}"
-
-    return True, ""
-=======
         return True, ""
     except exceptions.ValidationError as exc:  # pragma: no cover - thin wrapper
         return False, exc.message
     except exceptions.SchemaError as exc:      # pragma: no cover - thin wrapper
         return False, exc.message
->>>>>>> ad2ca0db
 
 
 """
